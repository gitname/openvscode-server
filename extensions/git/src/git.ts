/*---------------------------------------------------------------------------------------------
 *  Copyright (c) Microsoft Corporation. All rights reserved.
 *  Licensed under the MIT License. See License.txt in the project root for license information.
 *--------------------------------------------------------------------------------------------*/

'use strict';

import * as fs from 'fs';
import * as path from 'path';
import * as os from 'os';
import * as cp from 'child_process';
import { EventEmitter } from 'events';
import iconv = require('iconv-lite');
import { assign, uniqBy, groupBy, denodeify, IDisposable, toDisposable, dispose, mkdirp } from './util';

const readdir = denodeify<string[]>(fs.readdir);
const readfile = denodeify<string>(fs.readFile);

export interface IGit {
	path: string;
	version: string;
}

<<<<<<< HEAD
=======
export interface PushOptions {
	setUpstream?: boolean;
	withTags?: boolean;
}

>>>>>>> 211e7a30
export interface IFileStatus {
	x: string;
	y: string;
	path: string;
	rename?: string;
}

export interface Remote {
	name: string;
	url: string;
}

export enum RefType {
	Head,
	RemoteHead,
	Tag
}

export interface Ref {
	type: RefType;
	name?: string;
	commit?: string;
	remote?: string;
}

export interface Branch extends Ref {
	upstream?: string;
	ahead?: number;
	behind?: number;
}

function parseVersion(raw: string): string {
	return raw.replace(/^git version /, '');
}

function findSpecificGit(path: string): Promise<IGit> {
	return new Promise<IGit>((c, e) => {
		const buffers: Buffer[] = [];
		const child = cp.spawn(path, ['--version']);
		child.stdout.on('data', (b: Buffer) => buffers.push(b));
		child.on('error', e);
		child.on('exit', code => code ? e(new Error('Not found')) : c({ path, version: parseVersion(Buffer.concat(buffers).toString('utf8').trim()) }));
	});
}

function findGitDarwin(): Promise<IGit> {
	return new Promise<IGit>((c, e) => {
		cp.exec('which git', (err, gitPathBuffer) => {
			if (err) {
				return e('git not found');
			}

			const path = gitPathBuffer.toString().replace(/^\s+|\s+$/g, '');

			function getVersion(path: string) {
				// make sure git executes
				cp.exec('git --version', (err, stdout: Buffer) => {
					if (err) {
						return e('git not found');
					}

					return c({ path, version: parseVersion(stdout.toString('utf8').trim()) });
				});
			}

			if (path !== '/usr/bin/git') {
				return getVersion(path);
			}

			// must check if XCode is installed
			cp.exec('xcode-select -p', (err: any) => {
				if (err && err.code === 2) {
					// git is not installed, and launching /usr/bin/git
					// will prompt the user to install it

					return e('git not found');
				}

				getVersion(path);
			});
		});
	});
}

function findSystemGitWin32(base: string): Promise<IGit> {
	if (!base) {
		return Promise.reject<IGit>('Not found');
	}

	return findSpecificGit(path.join(base, 'Git', 'cmd', 'git.exe'));
}

function findGitHubGitWin32(): Promise<IGit> {
	const github = path.join(process.env['LOCALAPPDATA'], 'GitHub');

	return readdir(github).then(children => {
		const git = children.filter(child => /^PortableGit/.test(child))[0];

		if (!git) {
			return Promise.reject<IGit>('Not found');
		}

		return findSpecificGit(path.join(github, git, 'cmd', 'git.exe'));
	});
}

function findGitWin32(): Promise<IGit> {
	return findSystemGitWin32(process.env['ProgramW6432'])
		.then(void 0, () => findSystemGitWin32(process.env['ProgramFiles(x86)']))
		.then(void 0, () => findSystemGitWin32(process.env['ProgramFiles']))
		.then(void 0, () => findSpecificGit('git'))
		.then(void 0, () => findGitHubGitWin32());
}

export function findGit(hint: string | undefined): Promise<IGit> {
	var first = hint ? findSpecificGit(hint) : Promise.reject<IGit>(null);

	return first.then(void 0, () => {
		switch (process.platform) {
			case 'darwin': return findGitDarwin();
			case 'win32': return findGitWin32();
			default: return findSpecificGit('git');
		}
	});
}


export interface IExecutionResult {
	exitCode: number;
	stdout: string;
	stderr: string;
}

async function exec(child: cp.ChildProcess, options: any = {}): Promise<IExecutionResult> {
	if (!child.stdout || !child.stderr) {
		throw new GitError({
			message: 'Failed to get stdout or stderr from git process.'
		});
	}

	const disposables: IDisposable[] = [];

	const once = (ee: NodeJS.EventEmitter, name: string, fn: Function) => {
		ee.once(name, fn);
		disposables.push(toDisposable(() => ee.removeListener(name, fn)));
	};

	const on = (ee: NodeJS.EventEmitter, name: string, fn: Function) => {
		ee.on(name, fn);
		disposables.push(toDisposable(() => ee.removeListener(name, fn)));
	};

	let encoding = options.encoding || 'utf8';
	encoding = iconv.encodingExists(encoding) ? encoding : 'utf8';

	const [exitCode, stdout, stderr] = await Promise.all<any>([
		new Promise<number>((c, e) => {
			once(child, 'error', e);
			once(child, 'exit', c);
		}),
		new Promise<string>(c => {
			const buffers: Buffer[] = [];
			on(child.stdout, 'data', b => buffers.push(b));
			once(child.stdout, 'close', () => c(iconv.decode(Buffer.concat(buffers), encoding)));
		}),
		new Promise<string>(c => {
			const buffers: Buffer[] = [];
			on(child.stderr, 'data', b => buffers.push(b));
			once(child.stderr, 'close', () => c(Buffer.concat(buffers).toString('utf8')));
		})
	]);

	dispose(disposables);

	return { exitCode, stdout, stderr };
}

export interface IGitErrorData {
	error?: Error;
	message?: string;
	stdout?: string;
	stderr?: string;
	exitCode?: number;
	gitErrorCode?: string;
	gitCommand?: string;
}

export class GitError {

	error?: Error;
	message: string;
	stdout?: string;
	stderr?: string;
	exitCode?: number;
	gitErrorCode?: string;
	gitCommand?: string;

	constructor(data: IGitErrorData) {
		if (data.error) {
			this.error = data.error;
			this.message = data.error.message;
		} else {
			this.error = void 0;
		}

		this.message = this.message || data.message || 'Git error';
		this.stdout = data.stdout;
		this.stderr = data.stderr;
		this.exitCode = data.exitCode;
		this.gitErrorCode = data.gitErrorCode;
		this.gitCommand = data.gitCommand;
	}

	toString(): string {
		let result = this.message + ' ' + JSON.stringify({
			exitCode: this.exitCode,
			gitErrorCode: this.gitErrorCode,
			gitCommand: this.gitCommand,
			stdout: this.stdout,
			stderr: this.stderr
		}, [], 2);

		if (this.error) {
			result += (<any>this.error).stack;
		}

		return result;
	}
}

export interface IGitOptions {
	gitPath: string;
	version: string;
	env?: any;
}

export const GitErrorCodes = {
	BadConfigFile: 'BadConfigFile',
	AuthenticationFailed: 'AuthenticationFailed',
	NoUserNameConfigured: 'NoUserNameConfigured',
	NoUserEmailConfigured: 'NoUserEmailConfigured',
	NoRemoteRepositorySpecified: 'NoRemoteRepositorySpecified',
	NotAGitRepository: 'NotAGitRepository',
	NotAtRepositoryRoot: 'NotAtRepositoryRoot',
	Conflict: 'Conflict',
	UnmergedChanges: 'UnmergedChanges',
	PushRejected: 'PushRejected',
	RemoteConnectionError: 'RemoteConnectionError',
	DirtyWorkTree: 'DirtyWorkTree',
	CantOpenResource: 'CantOpenResource',
	GitNotFound: 'GitNotFound',
	CantCreatePipe: 'CantCreatePipe',
	CantAccessRemote: 'CantAccessRemote',
	RepositoryNotFound: 'RepositoryNotFound',
	RepositoryIsLocked: 'RepositoryIsLocked',
	BranchNotFullyMerged: 'BranchNotFullyMerged',
	NoRemoteReference: 'NoRemoteReference'
};

function getGitErrorCode(stderr: string): string | undefined {
	if (/Another git process seems to be running in this repository|If no other git process is currently running/.test(stderr)) {
		return GitErrorCodes.RepositoryIsLocked;
	} else if (/Authentication failed/.test(stderr)) {
		return GitErrorCodes.AuthenticationFailed;
	} else if (/Not a git repository/.test(stderr)) {
		return GitErrorCodes.NotAGitRepository;
	} else if (/bad config file/.test(stderr)) {
		return GitErrorCodes.BadConfigFile;
	} else if (/cannot make pipe for command substitution|cannot create standard input pipe/.test(stderr)) {
		return GitErrorCodes.CantCreatePipe;
	} else if (/Repository not found/.test(stderr)) {
		return GitErrorCodes.RepositoryNotFound;
	} else if (/unable to access/.test(stderr)) {
		return GitErrorCodes.CantAccessRemote;
	} else if (/branch '.+' is not fully merged/.test(stderr)) {
		return GitErrorCodes.BranchNotFullyMerged;
	} else if (/Couldn\'t find remote ref/.test(stderr)) {
		return GitErrorCodes.NoRemoteReference;
	}

	return void 0;
}

export class Git {

	private gitPath: string;
	private version: string;
	private env: any;

	private _onOutput = new EventEmitter();
	get onOutput(): EventEmitter { return this._onOutput; }

	constructor(options: IGitOptions) {
		this.gitPath = options.gitPath;
		this.version = options.version;
		this.env = options.env || {};
	}

	open(repository: string): Repository {
		return new Repository(this, repository);
	}

	async init(repository: string): Promise<void> {
		await this.exec(repository, ['init']);
		return;
	}

	async clone(url: string, parentPath: string): Promise<string> {
		const folderName = decodeURI(url).replace(/^.*\//, '').replace(/\.git$/, '') || 'repository';
		const folderPath = path.join(parentPath, folderName);

		await mkdirp(parentPath);
		await this.exec(parentPath, ['clone', url, folderPath]);
		return folderPath;
	}

	async getRepositoryRoot(path: string): Promise<string> {
		const result = await this.exec(path, ['rev-parse', '--show-toplevel']);
		return result.stdout.trim();
	}

	async exec(cwd: string, args: string[], options: any = {}): Promise<IExecutionResult> {
		options = assign({ cwd }, options || {});
		return await this._exec(args, options);
	}

	stream(cwd: string, args: string[], options: any = {}): cp.ChildProcess {
		options = assign({ cwd }, options || {});
		return this.spawn(args, options);
	}

	private async _exec(args: string[], options: any = {}): Promise<IExecutionResult> {
		const child = this.spawn(args, options);

		if (options.input) {
			child.stdin.end(options.input, 'utf8');
		}

		const result = await exec(child, options);

		if (options.log !== false && result.stderr.length > 0) {
			this.log(`${result.stderr}\n`);
		}

		if (result.exitCode) {
			return Promise.reject<IExecutionResult>(new GitError({
				message: 'Failed to execute git',
				stdout: result.stdout,
				stderr: result.stderr,
				exitCode: result.exitCode,
				gitErrorCode: getGitErrorCode(result.stderr),
				gitCommand: args[0]
			}));
		}

		return result;
	}

	spawn(args: string[], options: any = {}): cp.ChildProcess {
		if (!this.gitPath) {
			throw new Error('git could not be found in the system.');
		}

		if (!options) {
			options = {};
		}

		if (!options.stdio && !options.input) {
			options.stdio = ['ignore', null, null]; // Unless provided, ignore stdin and leave default streams for stdout and stderr
		}

		options.env = assign({}, process.env, this.env, options.env || {}, {
			VSCODE_GIT_COMMAND: args[0],
			LC_ALL: 'en_US.UTF-8',
			LANG: 'en_US.UTF-8'
		});

		if (options.log !== false) {
			this.log(`git ${args.join(' ')}\n`);
		}

		return cp.spawn(this.gitPath, args, options);
	}

	private log(output: string): void {
		this._onOutput.emit('log', output);
	}
}

export interface Commit {
	hash: string;
	message: string;
}

export class GitStatusParser {

	private lastRaw = '';
	private result: IFileStatus[] = [];

	get status(): IFileStatus[] {
		return this.result;
	}

	update(raw: string): void {
		let i = 0;
		let nextI: number | undefined;

		raw = this.lastRaw + raw;

		while ((nextI = this.parseEntry(raw, i)) !== undefined) {
			i = nextI;
		}

		this.lastRaw = raw.substr(i);
	}

	private parseEntry(raw: string, i: number): number | undefined {
		if (i + 4 >= raw.length) {
			return;
		}

		let lastIndex: number;
		const entry: IFileStatus = {
			x: raw.charAt(i++),
			y: raw.charAt(i++),
			rename: undefined,
			path: ''
		};

		// space
		i++;

		if (entry.x === 'R' || entry.x === 'C') {
			lastIndex = raw.indexOf('\0', i);

			if (lastIndex === -1) {
				return;
			}

			entry.rename = raw.substring(i, lastIndex);
			i = lastIndex + 1;
		}

		lastIndex = raw.indexOf('\0', i);

		if (lastIndex === -1) {
			return;
		}

		entry.path = raw.substring(i, lastIndex);

		// If path ends with slash, it must be a nested git repo
		if (entry.path[entry.path.length - 1] !== '/') {
			this.result.push(entry);
		}

		return lastIndex + 1;
	}
}

export class Repository {

	constructor(
		private _git: Git,
		private repositoryRoot: string
	) { }

	get git(): Git {
		return this._git;
	}

	get root(): string {
		return this.repositoryRoot;
	}

	// TODO@Joao: rename to exec
	async run(args: string[], options: any = {}): Promise<IExecutionResult> {
		return await this.git.exec(this.repositoryRoot, args, options);
	}

	stream(args: string[], options: any = {}): cp.ChildProcess {
		return this.git.stream(this.repositoryRoot, args, options);
	}

	spawn(args: string[], options: any = {}): cp.ChildProcess {
		return this.git.spawn(args, options);
	}

	async config(scope: string, key: string, value: any, options: any): Promise<string> {
		const args = ['config'];

		if (scope) {
			args.push('--' + scope);
		}

		args.push(key);

		if (value) {
			args.push(value);
		}

		const result = await this.run(args, options);
		return result.stdout;
	}

	async buffer(object: string, encoding: string = 'utf8'): Promise<string> {
		const child = this.stream(['show', object]);

		if (!child.stdout) {
			return Promise.reject<string>('Can\'t open file from git');
		}

		const { exitCode, stdout } = await exec(child, { encoding });

		if (exitCode) {
			return Promise.reject<string>(new GitError({
				message: 'Could not show object.',
				exitCode
			}));
		}

		return stdout;

		// TODO@joao
		// return new Promise((c, e) => {
		// detectMimesFromStream(child.stdout, null, (err, result) => {
		// 	if (err) {
		// 		e(err);
		// 	} else if (isBinaryMime(result.mimes)) {
		// 		e(<IFileOperationResult>{
		// 			message: localize('fileBinaryError', "File seems to be binary and cannot be opened as text"),
		// 			fileOperationResult: FileOperationResult.FILE_IS_BINARY
		// 		});
		// 	} else {
		// c(this.doBuffer(object));
		// 	}
		// });
		// });
	}

	async add(paths: string[]): Promise<void> {
		const args = ['add', '-A', '--'];

		if (paths && paths.length) {
			args.push.apply(args, paths);
		} else {
			args.push('.');
		}

		await this.run(args);
	}

	async stage(path: string, data: string): Promise<void> {
		const child = this.stream(['hash-object', '--stdin', '-w', '--path', path], { stdio: [null, null, null] });
		child.stdin.end(data, 'utf8');

		const { exitCode, stdout } = await exec(child);

		if (exitCode) {
			throw new GitError({
				message: 'Could not hash object.',
				exitCode: exitCode
			});
		}

		await this.run(['update-index', '--cacheinfo', '100644', stdout, path]);
	}

	async checkout(treeish: string, paths: string[]): Promise<void> {
		const args = ['checkout', '-q'];

		if (treeish) {
			args.push(treeish);
		}

		if (paths && paths.length) {
			args.push('--');
			args.push.apply(args, paths);
		}

		try {
			await this.run(args);
		} catch (err) {
			if (/Please, commit your changes or stash them/.test(err.stderr || '')) {
				err.gitErrorCode = GitErrorCodes.DirtyWorkTree;
			}

			throw err;
		}
	}

	async commit(message: string, opts: { all?: boolean, amend?: boolean, signoff?: boolean } = Object.create(null)): Promise<void> {
		const args = ['commit', '--quiet', '--allow-empty-message', '--file', '-'];

		if (opts.all) {
			args.push('--all');
		}

		if (opts.amend) {
			args.push('--amend');
		}

		if (opts.signoff) {
			args.push('--signoff');
		}

		try {
			await this.run(args, { input: message || '' });
		} catch (commitErr) {
			if (/not possible because you have unmerged files/.test(commitErr.stderr || '')) {
				commitErr.gitErrorCode = GitErrorCodes.UnmergedChanges;
				throw commitErr;
			}

			try {
				await this.run(['config', '--get-all', 'user.name']);
			} catch (err) {
				err.gitErrorCode = GitErrorCodes.NoUserNameConfigured;
				throw err;
			}

			try {
				await this.run(['config', '--get-all', 'user.email']);
			} catch (err) {
				err.gitErrorCode = GitErrorCodes.NoUserEmailConfigured;
				throw err;
			}

			throw commitErr;
		}
	}

	async branch(name: string, checkout: boolean): Promise<void> {
		const args = checkout ? ['checkout', '-q', '-b', name] : ['branch', '-q', name];
		await this.run(args);
	}

<<<<<<< HEAD
	async deleteBranch(name: string, force?: boolean): Promise<void> {
		const args = ['branch', force ? '-D' : '-d', name];
		await this.run(args);
	}

	async merge(ref: string): Promise<void> {
		const args = ['merge', ref];

		try {
			await this.run(args);
		} catch (err) {
			if (/^CONFLICT /m.test(err.stdout || '')) {
				err.gitErrorCode = GitErrorCodes.Conflict;
			}

			throw err;
		}
=======
	async show(ref: string): Promise<string> {
		let args = ['show', '-s', '--format=%H\n%B', ref];
		const result = await this.run(args);

		if (!result) {
			return Promise.reject<string>('Invalid reference provided.');
		}

		return result.stdout;
	}

	async tag(name: string, message: string, lightweight: boolean): Promise<void> {
		let args = ['tag'];

		if (lightweight) {
			args.push(name);
		} else {
			args = args.concat(['-a', name, '-m', message]);
		}

		await this.run(args);
>>>>>>> 211e7a30
	}

	async clean(paths: string[]): Promise<void> {
		const pathsByGroup = groupBy(paths, p => path.dirname(p));
		const groups = Object.keys(pathsByGroup).map(k => pathsByGroup[k]);
		const tasks = groups.map(paths => () => this.run(['clean', '-f', '-q', '--'].concat(paths)));

		for (let task of tasks) {
			await task();
		}
	}

	async undo(): Promise<void> {
		await this.run(['clean', '-fd']);

		try {
			await this.run(['checkout', '--', '.']);
		} catch (err) {
			if (/did not match any file\(s\) known to git\./.test(err.stderr || '')) {
				return;
			}

			throw err;
		}
	}

	async reset(treeish: string, hard: boolean = false): Promise<void> {
		const args = ['reset'];

		if (hard) {
			args.push('--hard');
		}

		args.push(treeish);

		await this.run(args);
	}

	async revertFiles(treeish: string, paths: string[]): Promise<void> {
		const result = await this.run(['branch']);
		let args: string[];

		// In case there are no branches, we must use rm --cached
		if (!result.stdout) {
			args = ['rm', '--cached', '-r', '--'];
		} else {
			args = ['reset', '-q', treeish, '--'];
		}

		if (paths && paths.length) {
			args.push.apply(args, paths);
		} else {
			args.push('.');
		}

		try {
			await this.run(args);
		} catch (err) {
			// In case there are merge conflicts to be resolved, git reset will output
			// some "needs merge" data. We try to get around that.
			if (/([^:]+: needs merge\n)+/m.test(err.stdout || '')) {
				return;
			}

			throw err;
		}
	}

	async fetch(): Promise<void> {
		try {
			await this.run(['fetch']);
		} catch (err) {
			if (/No remote repository specified\./.test(err.stderr || '')) {
				err.gitErrorCode = GitErrorCodes.NoRemoteRepositorySpecified;
			} else if (/Could not read from remote repository/.test(err.stderr || '')) {
				err.gitErrorCode = GitErrorCodes.RemoteConnectionError;
			}

			throw err;
		}
	}

	async pull(rebase?: boolean, remote?: string, branch?: string): Promise<void> {
		const args = ['pull'];

		if (rebase) {
			args.push('-r');
		}

		if (remote && branch) {
			args.push(remote);
			args.push(branch);
		}

		try {
			await this.run(args);
		} catch (err) {
			if (/^CONFLICT \([^)]+\): \b/m.test(err.stdout || '')) {
				err.gitErrorCode = GitErrorCodes.Conflict;
			} else if (/Please tell me who you are\./.test(err.stderr || '')) {
				err.gitErrorCode = GitErrorCodes.NoUserNameConfigured;
			} else if (/Could not read from remote repository/.test(err.stderr || '')) {
				err.gitErrorCode = GitErrorCodes.RemoteConnectionError;
			} else if (/Pull is not possible because you have unmerged files|Cannot pull with rebase: You have unstaged changes|Your local changes to the following files would be overwritten|Please, commit your changes before you can merge/.test(err.stderr)) {
				err.gitErrorCode = GitErrorCodes.DirtyWorkTree;
			}

			throw err;
		}
	}

	async push(remote?: string, name?: string, setUpstream: boolean = false): Promise<void> {
		const args = ['push'];

<<<<<<< HEAD
		if (setUpstream) {
			args.push('-u');
=======
		if (options) {
			if (options.setUpstream) {
				args.push('-u');
			}

			if (options.withTags) {
				args.push('--tags');
			}
>>>>>>> 211e7a30
		}

		if (remote) {
			args.push(remote);
		}

		if (name) {
			args.push(name);
		}

		try {
			await this.run(args);
		} catch (err) {
			if (/^error: failed to push some refs to\b/m.test(err.stderr || '')) {
				err.gitErrorCode = GitErrorCodes.PushRejected;
			} else if (/Could not read from remote repository/.test(err.stderr || '')) {
				err.gitErrorCode = GitErrorCodes.RemoteConnectionError;
			}

			throw err;
		}
	}

	getStatus(limit = 5000): Promise<{ status: IFileStatus[]; didHitLimit: boolean; }> {
		return new Promise<{ status: IFileStatus[]; didHitLimit: boolean; }>((c, e) => {
			const parser = new GitStatusParser();
			const child = this.stream(['status', '-z', '-u']);

			const onExit = exitCode => {
				if (exitCode !== 0) {
					const stderr = stderrData.join('');
					return e(new GitError({
						message: 'Failed to execute git',
						stderr,
						exitCode,
						gitErrorCode: getGitErrorCode(stderr),
						gitCommand: 'status'
					}));
				}

				c({ status: parser.status, didHitLimit: false });
			};

			const onStdoutData = (raw: string) => {
				parser.update(raw);

				if (parser.status.length > 5000) {
					child.removeListener('exit', onExit);
					child.stdout.removeListener('data', onStdoutData);
					child.kill();

					c({ status: parser.status.slice(0, 5000), didHitLimit: true });
				}
			};

			child.stdout.setEncoding('utf8');
			child.stdout.on('data', onStdoutData);

			const stderrData: string[] = [];
			child.stderr.setEncoding('utf8');
			child.stderr.on('data', raw => stderrData.push(raw as string));

			child.on('error', e);
			child.on('exit', onExit);
		});
	}

	async getHEAD(): Promise<Ref> {
		try {
			const result = await this.run(['symbolic-ref', '--short', 'HEAD']);

			if (!result.stdout) {
				throw new Error('Not in a branch');
			}

			return { name: result.stdout.trim(), commit: void 0, type: RefType.Head };
		} catch (err) {
			const result = await this.run(['rev-parse', 'HEAD']);

			if (!result.stdout) {
				throw new Error('Error parsing HEAD');
			}

			return { name: void 0, commit: result.stdout.trim(), type: RefType.Head };
		}
	}

	async getRefs(): Promise<Ref[]> {
		const result = await this.run(['for-each-ref', '--format', '%(refname) %(objectname)']);

		const fn = (line): Ref | null => {
			let match: RegExpExecArray | null;

			if (match = /^refs\/heads\/([^ ]+) ([0-9a-f]{40})$/.exec(line)) {
				return { name: match[1], commit: match[2], type: RefType.Head };
			} else if (match = /^refs\/remotes\/([^/]+)\/([^ ]+) ([0-9a-f]{40})$/.exec(line)) {
				return { name: `${match[1]}/${match[2]}`, commit: match[3], type: RefType.RemoteHead, remote: match[1] };
			} else if (match = /^refs\/tags\/([^ ]+) ([0-9a-f]{40})$/.exec(line)) {
				return { name: match[1], commit: match[2], type: RefType.Tag };
			}

			return null;
		};

		return result.stdout.trim().split('\n')
			.filter(line => !!line)
			.map(fn)
			.filter(ref => !!ref) as Ref[];
	}

	async getRemotes(): Promise<Remote[]> {
		const result = await this.run(['remote', '--verbose']);
		const regex = /^([^\s]+)\s+([^\s]+)\s/;
		const rawRemotes = result.stdout.trim().split('\n')
			.filter(b => !!b)
			.map(line => regex.exec(line))
			.filter(g => !!g)
			.map((groups: RegExpExecArray) => ({ name: groups[1], url: groups[2] }));

		return uniqBy(rawRemotes, remote => remote.name);
	}

	async getBranch(name: string): Promise<Branch> {
		if (name === 'HEAD') {
			return this.getHEAD();
		}

		const result = await this.run(['rev-parse', name]);

		if (!result.stdout) {
			return Promise.reject<Branch>(new Error('No such branch'));
		}

		const commit = result.stdout.trim();

		try {
			const res2 = await this.run(['rev-parse', '--symbolic-full-name', '--abbrev-ref', name + '@{u}']);
			const upstream = res2.stdout.trim();

			const res3 = await this.run(['rev-list', '--left-right', name + '...' + upstream]);

			let ahead = 0, behind = 0;
			let i = 0;

			while (i < res3.stdout.length) {
				switch (res3.stdout.charAt(i)) {
					case '<': ahead++; break;
					case '>': behind++; break;
					default: i++; break;
				}

				while (res3.stdout.charAt(i++) !== '\n') { /* no-op */ }
			}

			return { name, type: RefType.Head, commit, upstream, ahead, behind };
		} catch (err) {
			return { name, type: RefType.Head, commit };
		}
	}

	async getCommitTemplate(): Promise<string> {
		try {
			const result = await this.run(['config', '--get', 'commit.template']);

			if (!result.stdout) {
				return '';
			}

			// https://github.com/git/git/blob/3a0f269e7c82aa3a87323cb7ae04ac5f129f036b/path.c#L612
			const homedir = os.homedir();
			let templatePath = result.stdout.trim()
				.replace(/^~([^\/]*)\//, (_, user) => `${user ? path.join(path.dirname(homedir), user) : homedir}/`);

			if (!path.isAbsolute(templatePath)) {
				templatePath = path.join(this.repositoryRoot, templatePath);
			}

			const raw = await readfile(templatePath, 'utf8');
			return raw.replace(/^\s*#.*$\n?/gm, '').trim();

		} catch (err) {
			return '';
		}
	}

	async getCommit(ref: string): Promise<Commit> {
		const result = await this.show(ref);
		const match = /^([0-9a-f]{40})\n([^]*)$/m.exec(result.trim());

		if (!match) {
			return Promise.reject<Commit>('bad commit format');
		}

		return { hash: match[1], message: match[2] };
	}
}<|MERGE_RESOLUTION|>--- conflicted
+++ resolved
@@ -21,14 +21,6 @@
 	version: string;
 }
 
-<<<<<<< HEAD
-=======
-export interface PushOptions {
-	setUpstream?: boolean;
-	withTags?: boolean;
-}
-
->>>>>>> 211e7a30
 export interface IFileStatus {
 	x: string;
 	y: string;
@@ -666,7 +658,6 @@
 		await this.run(args);
 	}
 
-<<<<<<< HEAD
 	async deleteBranch(name: string, force?: boolean): Promise<void> {
 		const args = ['branch', force ? '-D' : '-d', name];
 		await this.run(args);
@@ -684,16 +675,6 @@
 
 			throw err;
 		}
-=======
-	async show(ref: string): Promise<string> {
-		let args = ['show', '-s', '--format=%H\n%B', ref];
-		const result = await this.run(args);
-
-		if (!result) {
-			return Promise.reject<string>('Invalid reference provided.');
-		}
-
-		return result.stdout;
 	}
 
 	async tag(name: string, message: string, lightweight: boolean): Promise<void> {
@@ -706,7 +687,6 @@
 		}
 
 		await this.run(args);
->>>>>>> 211e7a30
 	}
 
 	async clean(paths: string[]): Promise<void> {
@@ -818,22 +798,15 @@
 		}
 	}
 
-	async push(remote?: string, name?: string, setUpstream: boolean = false): Promise<void> {
+	async push(remote?: string, name?: string, setUpstream: boolean = false, tags = false): Promise<void> {
 		const args = ['push'];
 
-<<<<<<< HEAD
 		if (setUpstream) {
 			args.push('-u');
-=======
-		if (options) {
-			if (options.setUpstream) {
-				args.push('-u');
-			}
-
-			if (options.withTags) {
-				args.push('--tags');
-			}
->>>>>>> 211e7a30
+		}
+
+		if (tags) {
+			args.push('--tags');
 		}
 
 		if (remote) {
@@ -1020,8 +993,8 @@
 	}
 
 	async getCommit(ref: string): Promise<Commit> {
-		const result = await this.show(ref);
-		const match = /^([0-9a-f]{40})\n([^]*)$/m.exec(result.trim());
+		const result = await this.run(['show', '-s', '--format=%H\n%B', ref]);
+		const match = /^([0-9a-f]{40})\n([^]*)$/m.exec(result.stdout.trim());
 
 		if (!match) {
 			return Promise.reject<Commit>('bad commit format');
